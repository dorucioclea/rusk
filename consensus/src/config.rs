--- conflicted
+++ resolved
@@ -4,13 +4,6 @@
 //
 // Copyright (c) DUSK NETWORK. All rights reserved.
 
-<<<<<<< HEAD
-use std::time::Duration;
-
-/// Maximum number of steps Consensus runs per a single round.
-pub const CONSENSUS_MAX_STEP: u8 = 213;
-=======
->>>>>>> d9774caf
 /// Maximum number of iterations Consensus runs per a single round.
 pub const CONSENSUS_MAX_ITER: u8 = 255;
 
