--- conflicted
+++ resolved
@@ -3,27 +3,6 @@
 		-E '^[a-zA-Z_-]+:.*?## .*$$' $(MAKEFILE_LIST) | \
 		awk 'BEGIN {FS = ":.*?## "}; {printf "\033[36m%-30s\033[0m %s\n", $$1, $$2}'
 
-<<<<<<< HEAD
-## wasm: ## Build the WASM files
-## 	@mkdir -p ./target/verifier-keys/
-## 	@rm -fr ./target/verifier-keys/*.vk
-## 	@cp -fr $(RUSK_PROFILE_PATH)/keys/*.vk ./target/verifier-keys/
-## 	@cargo rustc \
-## 		--release \
-## 		--target wasm32-unknown-unknown \
-## 		--no-default-features \
-## 		-Zfeatures=itarget \
-## 		-- -C link-args=-s
-## 
-## check: wasm ## Run the Rust check on the project features
-## 	@cargo check --target wasm32-unknown-unknown \
-## 		--no-default-features \
-## 		-Zfeatures=itarget
-## 	@cargo check
-## 
-## test: wasm ## Perform the contract tests defined in the host module
-## 	@cargo test -vvv --release
-=======
 wasm: ## Build the WASM files
 	@cargo rustc \
 		--release \
@@ -41,7 +20,6 @@
 
 test: wasm dummy-test-contracts ## Perform the contract tests defined in the host module
 	@cargo test --release
->>>>>>> 25393e6c
 		
 
 .PHONY: wasm check test help