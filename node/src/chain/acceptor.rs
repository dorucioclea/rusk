--- conflicted
+++ resolved
@@ -172,27 +172,18 @@
         {
             let vm = self.vm.write().await;
             let txs = self.db.read().await.update(|t| {
-<<<<<<< HEAD
-                t.store_block(blk, true)?;
-
-                // Accept block transactions into the VM
-                let (txs, _) = match blk.header.iteration {
-=======
+              
                 let (txs, state_hash) = match blk.header.iteration {
->>>>>>> e3fd678c
+
                     1 => vm.finalize(blk)?,
                     _ => vm.accept(blk)?,
                 };
 
-<<<<<<< HEAD
-                // Update block transactions with Error and GasSpent
-                t.store_txs(&txs)?;
-=======
                 assert_eq!(blk.header.state_hash, state_hash);
 
                 // Store block with updated transactions with Error and GasSpent
                 t.store_block(&blk.header, &txs)?;
->>>>>>> e3fd678c
+              
                 Ok(txs)
             })?;
 
@@ -219,11 +210,7 @@
         })?;
 
         tracing::info!(
-<<<<<<< HEAD
-            "block accepted height/iter:{}/{} hash:{} txs_count: {}",
-=======
-            "block accepted height:{} hash:{} txs_count: {} state_hash:{}",
->>>>>>> e3fd678c
+            "block accepted height/iter:{} hash:{} txs_count: {} state_hash:{}",
             blk.header.height,
             blk.header.iteration,
             hex::encode(blk.header.hash),
