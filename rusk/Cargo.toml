--- conflicted
+++ resolved
@@ -14,11 +14,16 @@
 
 [dependencies]
 tonic = "0.6"
-tokio = { version = "1.15", features = ["rt-multi-thread", "time", "fs", "macros"] }
+tokio = { version = "1.15", features = [
+    "rt-multi-thread",
+    "time",
+    "fs",
+    "macros",
+] }
 async-stream = "0.3"
 tracing = "0.1"
-tracing-subscriber = { version = "0.3.0", features = ["fmt", "env-filter"] }
-clap = { version = "3.0", features = ["env"] }
+tracing-subscriber = { version = "0.3.0", features = [ "fmt", "env-filter" ] }
+clap = { version = "3.0", features = [ "env" ] }
 prost = "0.9"
 futures = "0.3"
 anyhow = "1.0"
@@ -30,30 +35,25 @@
 serde = "1.0"
 
 dusk-schnorr = "0.9.0-rc"
-dusk-poseidon = { version = "0.23.0-rc", features = ["canon"] }
-dusk-plonk = { version = "0.9", features = ["canon"] }
-dusk-bls12_381 = { version = "0.8", features = ["canon"] }
-dusk-jubjub = { version = "0.10", features = ["canon"] }
+dusk-poseidon = { version = "0.23.0-rc", features = [ "canon" ] }
+dusk-plonk = { version = "0.9", features = [ "canon" ] }
+dusk-bls12_381 = { version = "0.8", features = [ "canon" ] }
+dusk-jubjub = { version = "0.10", features = [ "canon" ] }
 dusk-pki = "0.9.0-rc"
 dusk-bytes = "0.1"
-<<<<<<< HEAD
-dusk-wallet-core = "0.2"
-rusk-vm = "0.8.0-rc"
-=======
 dusk-wallet-core = "0.4"
 dusk-abi = "0.10"
-rusk-vm = { version = "0.8.0-rc", features = ["persistence"] }
->>>>>>> 2785a84c
+rusk-vm = { version = "0.8.0-rc", features = [ "persistence" ] }
 phoenix-core = "0.15.0-rc"
 kadcast = "0.4.0-rc"
 canonical = "0.6"
 canonical_derive = "0.6"
 
-rusk-recovery = { path = "../rusk-recovery", features = ["state"] }
+rusk-recovery = { path = "../rusk-recovery", features = [ "state" ] }
 transfer-circuits = { path = "../circuits/transfer" }
 transfer-contract = { path = "../contracts/transfer" }
 rusk-profile = { path = "../rusk-profile" }
-microkelvin = { version = "0.10", features = ["persistence"] }
+microkelvin = { version = "0.10", features = [ "persistence" ] }
 rusk-abi = { path = "../rusk-abi" }
 parking_lot = "0.11"
 
