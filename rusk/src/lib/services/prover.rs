// This Source Code Form is subject to the terms of the Mozilla Public
// License, v. 2.0. If a copy of the MPL was not distributed with this
// file, You can obtain one at http://mozilla.org/MPL/2.0/.
//
// Copyright (c) DUSK NETWORK. All rights reserved.

//! Prover service implementation for the Rusk server.

mod stco;
mod stct;
mod wfco;
mod wfct;

<<<<<<< HEAD
use crate::services::rusk_proto;
use crate::Rusk;
=======
use handler::{
    ExecuteProverHandler, StcoProverHandler, StctProverHandler,
    WfcoProverHandler, WfctProverHandler,
};

use crate::services::{rusk_proto, ServiceRequestHandler};
>>>>>>> 2785a84c

use dusk_bytes::DeserializableSlice;
use dusk_bytes::Serializable;
use dusk_pki::PublicSpendKey;
use tonic::{Request, Response, Status};
use tracing::{error, info};

use dusk_plonk::prelude::*;
use dusk_schnorr::Signature;
use dusk_wallet_core::UnprovenTransaction;
use lazy_static::lazy_static;
use phoenix_core::{Crossover, Fee, Message};
use rusk_profile::keys_for;
pub use rusk_proto::prover_client::ProverClient;
pub use rusk_proto::prover_server::{Prover, ProverServer};
pub use rusk_proto::{
    ExecuteProverRequest, ExecuteProverResponse, StcoProverRequest,
    StcoProverResponse, StctProverRequest, StctProverResponse,
    WfcoProverRequest, WfcoProverResponse, WfctProverRequest,
    WfctProverResponse,
};
use std::collections::HashMap;

use transfer_circuits::{
    CircuitInput, CircuitInputSignature, DeriveKey, ExecuteCircuit,
    SendToContractObfuscatedCircuit, SendToContractTransparentCircuit,
    StcoCrossover, StcoMessage, WfoChange, WfoCommitment,
    WithdrawFromObfuscatedCircuit, WithdrawFromTransparentCircuit,
};

macro_rules! handle {
    ($self: ident, $req: ident, $handler: ident, $name: expr) => {{
        info!("Received {} request", $name);
        match $self.$handler(&$req.get_ref()) {
            Ok(response) => {
                info!(
                    "{} was successfully processed. Sending response...",
                    $name
                );
                Ok(response)
            }
            Err(e) => {
                error!("An error occurred processing {}: {:?}", $name, e);
                Err(e)
            }
        }
    }};
}

<<<<<<< HEAD
lazy_static! {
    static ref EXECUTE_PROVER_KEYS: HashMap<(usize, usize), ProverKey> = {
        let mut map = HashMap::new();

        for ninputs in [1, 2, 3, 4] {
            for noutputs in [0, 1, 2] {
                let circ = circuit_from_numbers(ninputs, noutputs)
                    .expect("circuit to exist");

                let keys =
                    keys_for(circ.circuit_id()).expect("keys to be available");
                let pk = keys.get_prover().expect("prover to be available");
                let pk =
                    ProverKey::from_slice(&pk).expect("prover key to be valid");

                map.insert((ninputs, noutputs), pk);
            }
        }

        map
    };
}
=======
#[derive(Debug, Default)]
pub struct RuskProver {}
>>>>>>> 2785a84c

#[tonic::async_trait]
impl Prover for RuskProver {
    async fn prove_execute(
        &self,
        request: Request<ExecuteProverRequest>,
    ) -> Result<Response<ExecuteProverResponse>, Status> {
        return handle!(self, request, prove_execute, "prove_execute");
    }

    async fn prove_stct(
        &self,
        request: Request<StctProverRequest>,
    ) -> Result<Response<StctProverResponse>, Status> {
        return handle!(self, request, prove_stct, "prove_stct");
    }

    async fn prove_stco(
        &self,
        request: Request<StcoProverRequest>,
    ) -> Result<Response<StcoProverResponse>, Status> {
        return handle!(self, request, prove_stco, "prove_stco");
    }

    async fn prove_wfct(
        &self,
        request: Request<WfctProverRequest>,
    ) -> Result<Response<WfctProverResponse>, Status> {
        return handle!(self, request, prove_wfct, "prove_wfct");
    }

    async fn prove_wfco(
        &self,
        request: Request<WfcoProverRequest>,
    ) -> Result<Response<WfcoProverResponse>, Status> {
        return handle!(self, request, prove_wfco, "prove_wfco");
    }
}

impl Rusk {
    fn prove_execute(
        &self,
        request: &ExecuteProverRequest,
    ) -> Result<Response<ExecuteProverResponse>, Status> {
        let utx =
            UnprovenTransaction::from_slice(&request.utx).map_err(|_| {
                Status::invalid_argument("Failed parsing unproven TX")
            })?;

        let (num_inputs, num_outputs) =
            (utx.inputs().len(), utx.outputs().len());
        let mut circ = circuit_from_numbers(num_inputs, num_outputs)
            .ok_or_else(|| {
                Status::invalid_argument(format!(
                    "No circuit found for number of inputs {} and outputs {}",
                    num_inputs, num_outputs
                ))
            })?;

        let keys = keys_for(circ.circuit_id()).map_err(|_| Status::failed_precondition(format!("Couldn't find keys for circuit with number of inputs {} and outputs {}", num_inputs, num_outputs)))?;
        let pk = keys.get_prover().map_err(|_| Status::internal(format!("Couldn't find prover key for circuit with number of inputs {} and outputs {}", num_inputs, num_outputs)))?;
        let pk = ProverKey::from_slice(&pk).map_err(|e| {
            Status::internal(format!("Prover key malformed: {}", e))
        })?;

        for input in utx.inputs() {
            let cis = CircuitInputSignature::from(input.signature());
            let cinput = CircuitInput::new(
                input.opening().clone(),
                *input.note(),
                input.pk_r_prime().into(),
                input.value(),
                input.blinding_factor(),
                input.nullifier(),
                cis,
            );
            circ.add_input(cinput).map_err(|e| {
                Status::internal(format!(
                    "Failed adding input to circuit: {}",
                    e
                ))
            })?;
        }
        for (note, value, blinder) in utx.outputs() {
            circ.add_output_with_data(*note, *value, *blinder).map_err(
                |e| {
                    Status::internal(format!(
                        "Failed adding output to circuit: {}",
                        e
                    ))
                },
            )?;
        }

        circ.set_tx_hash(utx.hash());
        circ.set_fee(utx.fee()).map_err(|e| {
            Status::invalid_argument(format!("Failed setting fee: {}", e))
        })?;

        let (crossover, value, blinder) = utx.crossover();
        circ.set_fee_crossover(utx.fee(), crossover, *value, *blinder);

        let proof = circ.prove(&crate::PUB_PARAMS, &pk).map_err(|e| {
            Status::invalid_argument(format!(
                "Failed proving transaction: {}",
                e
            ))
        })?;

        let tx = utx.prove(proof).to_bytes().map_err(|e| {
            Status::internal(format!("Failed converting tx to bytes: {:?}", e))
        })?;

        // PROPAGATION MUST BE DONE HERE

        Ok(Response::new(ExecuteProverResponse { tx }))
    }
}

fn circuit_from_numbers(
    num_inputs: usize,
    num_outputs: usize,
) -> Option<ExecuteCircuit> {
    use ExecuteCircuit::*;

    match (num_inputs, num_outputs) {
        (1, 0) => Some(ExecuteCircuitOneZero(Default::default())),
        (1, 1) => Some(ExecuteCircuitOneOne(Default::default())),
        (1, 2) => Some(ExecuteCircuitOneTwo(Default::default())),
        (2, 0) => Some(ExecuteCircuitTwoZero(Default::default())),
        (2, 1) => Some(ExecuteCircuitTwoOne(Default::default())),
        (2, 2) => Some(ExecuteCircuitTwoTwo(Default::default())),
        (3, 0) => Some(ExecuteCircuitThreeZero(Default::default())),
        (3, 1) => Some(ExecuteCircuitThreeOne(Default::default())),
        (3, 2) => Some(ExecuteCircuitThreeTwo(Default::default())),
        (4, 0) => Some(ExecuteCircuitFourZero(Default::default())),
        (4, 1) => Some(ExecuteCircuitFourOne(Default::default())),
        (4, 2) => Some(ExecuteCircuitFourTwo(Default::default())),
        _ => None,
    }
}<|MERGE_RESOLUTION|>--- conflicted
+++ resolved
@@ -6,33 +6,24 @@
 
 //! Prover service implementation for the Rusk server.
 
+mod execute;
 mod stco;
 mod stct;
 mod wfco;
 mod wfct;
 
-<<<<<<< HEAD
 use crate::services::rusk_proto;
-use crate::Rusk;
-=======
-use handler::{
-    ExecuteProverHandler, StcoProverHandler, StctProverHandler,
-    WfcoProverHandler, WfctProverHandler,
-};
-
-use crate::services::{rusk_proto, ServiceRequestHandler};
->>>>>>> 2785a84c
 
 use dusk_bytes::DeserializableSlice;
 use dusk_bytes::Serializable;
 use dusk_pki::PublicSpendKey;
+use once_cell::sync::Lazy;
 use tonic::{Request, Response, Status};
 use tracing::{error, info};
 
 use dusk_plonk::prelude::*;
 use dusk_schnorr::Signature;
 use dusk_wallet_core::UnprovenTransaction;
-use lazy_static::lazy_static;
 use phoenix_core::{Crossover, Fee, Message};
 use rusk_profile::keys_for;
 pub use rusk_proto::prover_client::ProverClient;
@@ -71,33 +62,8 @@
     }};
 }
 
-<<<<<<< HEAD
-lazy_static! {
-    static ref EXECUTE_PROVER_KEYS: HashMap<(usize, usize), ProverKey> = {
-        let mut map = HashMap::new();
-
-        for ninputs in [1, 2, 3, 4] {
-            for noutputs in [0, 1, 2] {
-                let circ = circuit_from_numbers(ninputs, noutputs)
-                    .expect("circuit to exist");
-
-                let keys =
-                    keys_for(circ.circuit_id()).expect("keys to be available");
-                let pk = keys.get_prover().expect("prover to be available");
-                let pk =
-                    ProverKey::from_slice(&pk).expect("prover key to be valid");
-
-                map.insert((ninputs, noutputs), pk);
-            }
-        }
-
-        map
-    };
-}
-=======
 #[derive(Debug, Default)]
 pub struct RuskProver {}
->>>>>>> 2785a84c
 
 #[tonic::async_trait]
 impl Prover for RuskProver {
@@ -137,86 +103,6 @@
     }
 }
 
-impl Rusk {
-    fn prove_execute(
-        &self,
-        request: &ExecuteProverRequest,
-    ) -> Result<Response<ExecuteProverResponse>, Status> {
-        let utx =
-            UnprovenTransaction::from_slice(&request.utx).map_err(|_| {
-                Status::invalid_argument("Failed parsing unproven TX")
-            })?;
-
-        let (num_inputs, num_outputs) =
-            (utx.inputs().len(), utx.outputs().len());
-        let mut circ = circuit_from_numbers(num_inputs, num_outputs)
-            .ok_or_else(|| {
-                Status::invalid_argument(format!(
-                    "No circuit found for number of inputs {} and outputs {}",
-                    num_inputs, num_outputs
-                ))
-            })?;
-
-        let keys = keys_for(circ.circuit_id()).map_err(|_| Status::failed_precondition(format!("Couldn't find keys for circuit with number of inputs {} and outputs {}", num_inputs, num_outputs)))?;
-        let pk = keys.get_prover().map_err(|_| Status::internal(format!("Couldn't find prover key for circuit with number of inputs {} and outputs {}", num_inputs, num_outputs)))?;
-        let pk = ProverKey::from_slice(&pk).map_err(|e| {
-            Status::internal(format!("Prover key malformed: {}", e))
-        })?;
-
-        for input in utx.inputs() {
-            let cis = CircuitInputSignature::from(input.signature());
-            let cinput = CircuitInput::new(
-                input.opening().clone(),
-                *input.note(),
-                input.pk_r_prime().into(),
-                input.value(),
-                input.blinding_factor(),
-                input.nullifier(),
-                cis,
-            );
-            circ.add_input(cinput).map_err(|e| {
-                Status::internal(format!(
-                    "Failed adding input to circuit: {}",
-                    e
-                ))
-            })?;
-        }
-        for (note, value, blinder) in utx.outputs() {
-            circ.add_output_with_data(*note, *value, *blinder).map_err(
-                |e| {
-                    Status::internal(format!(
-                        "Failed adding output to circuit: {}",
-                        e
-                    ))
-                },
-            )?;
-        }
-
-        circ.set_tx_hash(utx.hash());
-        circ.set_fee(utx.fee()).map_err(|e| {
-            Status::invalid_argument(format!("Failed setting fee: {}", e))
-        })?;
-
-        let (crossover, value, blinder) = utx.crossover();
-        circ.set_fee_crossover(utx.fee(), crossover, *value, *blinder);
-
-        let proof = circ.prove(&crate::PUB_PARAMS, &pk).map_err(|e| {
-            Status::invalid_argument(format!(
-                "Failed proving transaction: {}",
-                e
-            ))
-        })?;
-
-        let tx = utx.prove(proof).to_bytes().map_err(|e| {
-            Status::internal(format!("Failed converting tx to bytes: {:?}", e))
-        })?;
-
-        // PROPAGATION MUST BE DONE HERE
-
-        Ok(Response::new(ExecuteProverResponse { tx }))
-    }
-}
-
 fn circuit_from_numbers(
     num_inputs: usize,
     num_outputs: usize,
